--- conflicted
+++ resolved
@@ -167,60 +167,9 @@
 		jobs.Add(cName)
 	}
 
-<<<<<<< HEAD
-		syncPoints := make(chan chan interface{})
-		unblock := make(chan interface{})
-
-		go func() {
-			i := 0
-			for point := range syncPoints {
-				<-point
-				i++
-			}
-			for n := 0; n < i; n++ {
-				unblock <- n
-			}
-		}()
-
-		remainingChains := []taskChain{}
-		for _, name := range jobs.Values() {
-			tc := ar.calculateTaskChainForUnit(dState, cState, name)
-			if tc == nil {
-				continue
-			}
-			if len(tc.tasks) > 1 && tc.tasks[0].typ == taskTypeLoadUnit {
-				com := make(chan interface{})
-
-				loadC := taskChain{
-					unit:   tc.unit,
-					tasks:  tc.tasks[:1],
-					signal: com,
-				}
-				tcChan <- loadC
-				syncPoints <- com
-
-				// delay rest of the tasks until all loadUnit
-				// operations are completed.
-				// desired side-effet: let systemd handle inter-unit dependencies
-				tc.tasks = tc.tasks[1:]
-				if len(tc.tasks) != 0 {
-					tc.wait = unblock
-					remainingChains = append(remainingChains, *tc)
-				}
-			} else {
-				tcChan <- *tc
-			}
-		}
-		close(syncPoints)
-
-		for _, tc := range remainingChains {
-			tcChan <- tc
-		}
-=======
 	for dName := range dState.Units {
 		jobs.Add(dName)
 	}
->>>>>>> 017cf469
 
 	var tasks []task
 	for _, name := range jobs.Values() {
