// Copyright 2014 CoreOS, Inc.
//
// Licensed under the Apache License, Version 2.0 (the "License");
// you may not use this file except in compliance with the License.
// You may obtain a copy of the License at
//
//     http://www.apache.org/licenses/LICENSE-2.0
//
// Unless required by applicable law or agreed to in writing, software
// distributed under the License is distributed on an "AS IS" BASIS,
// WITHOUT WARRANTIES OR CONDITIONS OF ANY KIND, either express or implied.
// See the License for the specific language governing permissions and
// limitations under the License.

package agent

import (
	"fmt"

	"github.com/coreos/fleet/job"
)

const (
	taskTypeLoadUnit   = "LoadUnit"
	taskTypeUnloadUnit = "UnloadUnit"
	taskTypeStartUnit  = "StartUnit"
	taskTypeStopUnit   = "StopUnit"

	taskReasonScheduledButNotRunnable    = "unit scheduled locally but unable to run"
	taskReasonScheduledButUnloaded       = "unit scheduled here but not loaded"
	taskReasonLoadedButNotScheduled      = "unit loaded but not scheduled here"
	taskReasonLoadedButHashDiffers       = "unit loaded but hash differs to expected"
	taskReasonLoadedDesiredStateLaunched = "unit currently loaded but desired state is launched"
	taskReasonLaunchedDesiredStateLoaded = "unit currently launched but desired state is loaded"
	taskReasonPurgingAgent               = "purging agent"
)

<<<<<<< HEAD
type taskChain struct {
	unit   *job.Unit
	tasks  []task
	wait   <-chan interface{}
	signal chan<- interface{}
}

func newTaskChain(u *job.Unit, t ...task) taskChain {
	return taskChain{
		unit:  u,
		tasks: t,
	}
=======
type task struct {
	typ    string
	reason string
	unit   *job.Unit
>>>>>>> 017cf469
}

var taskTypeSortOrder = map[string]int{
	taskTypeUnloadUnit: 1,
	taskTypeLoadUnit:   2,
	taskTypeStopUnit:   3,
	taskTypeStartUnit:  4,
}

type sortableTasks []task

func (st sortableTasks) Len() int      { return len(st) }
func (st sortableTasks) Swap(i, j int) { st[i], st[j] = st[j], st[i] }
func (st sortableTasks) Less(i, j int) bool {
	return taskTypeSortOrder[st[i].typ] < taskTypeSortOrder[st[j].typ]
}

type taskResult struct {
	task task
	err  error
}

type taskManager struct {
	mapper taskMapperFunc
}

func newTaskManager() *taskManager {
	return &taskManager{
		mapper: mapTaskToFunc,
	}
}

// Do attempts to complete a series of tasks against an Agent. Each task
// is executed in order. If any task is unable to be attempted, or is able
// to be attempted but fails, Do will halt execution. The returned slice
// will contain a taskResult for every task that was attempted. Do is not
// threadsafe.
func (tm *taskManager) Do(tasks []task, a *Agent) []taskResult {
	results := make([]taskResult, 0, len(tasks))
	for _, t := range tasks {
		taskFunc, err := tm.mapper(t, a)
		if err == nil {
			err = taskFunc()
		}

<<<<<<< HEAD
	if tc.wait != nil {
		<-tc.wait
	}

	if tm.processing.Contains(tc.unit.Name) {
		return nil, errors.New("task already in flight")
	}

	// Do is not threadsafe due to the race between Contains and Add
	tm.processing.Add(tc.unit.Name)

	reschan := make(chan taskResult, len(tc.tasks))
	go func() {
		defer func() {
			if tc.signal != nil {
				tc.signal <- true
			}
		}()
		defer tm.processing.Remove(tc.unit.Name)
		for _, t := range tc.tasks {
			t := t
			res := taskResult{
				task: t,
			}

			taskFunc, err := tm.mapper(t, tc.unit, a)
			if err != nil {
				res.err = err
			} else {
				res.err = taskFunc()
			}

			reschan <- res
=======
		results = append(results, taskResult{task: t, err: err})

		if err != nil {
			break
>>>>>>> 017cf469
		}
	}

	return results
}

type taskMapperFunc func(t task, a *Agent) (func() error, error)

func mapTaskToFunc(t task, a *Agent) (fn func() error, err error) {
	switch t.typ {
	case taskTypeLoadUnit:
		fn = func() error { return a.loadUnit(t.unit) }
	case taskTypeUnloadUnit:
		fn = func() error { a.unloadUnit(t.unit.Name); return nil }
	case taskTypeStartUnit:
		fn = func() error { a.startUnit(t.unit.Name); return nil }
	case taskTypeStopUnit:
		fn = func() error { a.stopUnit(t.unit.Name); return nil }
	default:
		err = fmt.Errorf("unrecognized task type %q", t.typ)
	}

	return
}<|MERGE_RESOLUTION|>--- conflicted
+++ resolved
@@ -35,25 +35,10 @@
 	taskReasonPurgingAgent               = "purging agent"
 )
 
-<<<<<<< HEAD
-type taskChain struct {
-	unit   *job.Unit
-	tasks  []task
-	wait   <-chan interface{}
-	signal chan<- interface{}
-}
-
-func newTaskChain(u *job.Unit, t ...task) taskChain {
-	return taskChain{
-		unit:  u,
-		tasks: t,
-	}
-=======
 type task struct {
 	typ    string
 	reason string
 	unit   *job.Unit
->>>>>>> 017cf469
 }
 
 var taskTypeSortOrder = map[string]int{
@@ -99,46 +84,10 @@
 			err = taskFunc()
 		}
 
-<<<<<<< HEAD
-	if tc.wait != nil {
-		<-tc.wait
-	}
-
-	if tm.processing.Contains(tc.unit.Name) {
-		return nil, errors.New("task already in flight")
-	}
-
-	// Do is not threadsafe due to the race between Contains and Add
-	tm.processing.Add(tc.unit.Name)
-
-	reschan := make(chan taskResult, len(tc.tasks))
-	go func() {
-		defer func() {
-			if tc.signal != nil {
-				tc.signal <- true
-			}
-		}()
-		defer tm.processing.Remove(tc.unit.Name)
-		for _, t := range tc.tasks {
-			t := t
-			res := taskResult{
-				task: t,
-			}
-
-			taskFunc, err := tm.mapper(t, tc.unit, a)
-			if err != nil {
-				res.err = err
-			} else {
-				res.err = taskFunc()
-			}
-
-			reschan <- res
-=======
 		results = append(results, taskResult{task: t, err: err})
 
 		if err != nil {
 			break
->>>>>>> 017cf469
 		}
 	}
 
