--- conflicted
+++ resolved
@@ -18,11 +18,7 @@
 	"github.com/coreos/fleet/Godeps/_workspace/src/github.com/coreos/go-semver/semver"
 )
 
-<<<<<<< HEAD
-const Version = "0.9.0"
-=======
 const Version = "0.9.0+git"
->>>>>>> 29651bdd
 
 var SemVersion semver.Version
 
